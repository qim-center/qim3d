import argparse
import webbrowser

from qim3d.gui import annotation_tool, data_explorer, iso3d, local_thickness
from qim3d.io.loading import DataLoader
from qim3d.utils import image_preview
from qim3d import __version__ as version
import qim3d


def main():
    parser = argparse.ArgumentParser(description="Qim3d command-line interface.")
    subparsers = parser.add_subparsers(title="Subcommands", dest="subcommand")

    # GUIs
    gui_parser = subparsers.add_parser("gui", help="Graphical User Interfaces.")

    gui_parser.add_argument(
        "--data-explorer", action="store_true", help="Run data explorer."
    )
    gui_parser.add_argument("--iso3d", action="store_true", help="Run iso3d.")
    gui_parser.add_argument(
        "--annotation-tool", action="store_true", help="Run annotation tool."
    )
    gui_parser.add_argument(
        "--local-thickness", action="store_true", help="Run local thickness tool."
    )
    gui_parser.add_argument("--host", default="0.0.0.0", help="Desired host.")
    gui_parser.add_argument(
        "--platform", action="store_true", help="Use QIM platform address"
    )
    gui_parser.add_argument(
        "--no-browser", action="store_true", help="Do not launch browser."
    )

    # K3D
    viz_parser = subparsers.add_parser("viz", help="Volumetric visualization.")
    viz_parser.add_argument("--source", default=False, help="Path to the image file")
    viz_parser.add_argument(
        "--destination", default="k3d.html", help="Path to save html file."
    )
    viz_parser.add_argument(
        "--no-browser", action="store_true", help="Do not launch browser."
    )

    # Preview
    preview_parser = subparsers.add_parser(
        "preview", help="Preview of the image in CLI"
    )
    preview_parser.add_argument(
        "filename",
        type=str,
        metavar="FILENAME",
        help="Path to image that will be displayed",
    )
    preview_parser.add_argument(
        "--slice",
        type=int,
        metavar="S",
        default=None,
        help="Specifies which slice of the image will be displayed.\nDefaults to middle slice. If number exceeds number of slices, last slice will be displayed.",
    )
    preview_parser.add_argument(
        "--axis",
        type=int,
        metavar="AX",
        default=0,
        help="Specifies from which axis will be the slice taken. Defaults to 0.",
    )
    preview_parser.add_argument(
        "--resolution",
        type=int,
        metavar="RES",
        default=80,
        help="Resolution of displayed image. Defaults to 80.",
    )
    preview_parser.add_argument(
        "--absolute_values",
        action="store_false",
        help="By default set the maximum value to be 255 so the contrast is strong. This turns it off.",
    )

    # File Convert
    preview_parser = subparsers.add_parser('convert', help= 'Convert files to different formats without loading the entire file into memory')
    preview_parser.add_argument('input_path',type = str, metavar = 'Input path', help = 'Path to image that will be converted')
    preview_parser.add_argument('output_path',type = str, metavar = 'Output path', help = 'Path to save converted image')

    args = parser.parse_args()

    if args.subcommand == "gui":
        arghost = args.host
        inbrowser = not args.no_browser  # Should automatically open in browser
        if args.data_explorer:
            if args.platform:
                data_explorer.run_interface(arghost)
            else:
                interface = data_explorer.Interface()
                interface.launch(inbrowser=inbrowser)
        elif args.iso3d:
            if args.platform:
                iso3d.run_interface(arghost)
            else:
                interface = iso3d.Interface()
                interface.launch(inbrowser=inbrowser)

        elif args.annotation_tool:
            if args.platform:
                annotation_tool.run_interface(arghost)
            else:
                interface = annotation_tool.Interface()
                interface.launch(inbrowser=inbrowser)
        elif args.local_thickness:
            if args.platform:
                local_thickness.run_interface(arghost)
            else:
                interface = local_thickness.Interface()
                interface.launch(inbrowser=inbrowser)
    elif args.subcommand == "viz":
        if not args.source:
            print("Please specify a source file using the argument --source")
            return
        # Load the data
        print(f"Loading data from {args.source}")
        volume = qim3d.io.load(str(args.source))
        print(f"Done, volume shape: {volume.shape}")

        # Make k3d plot
        print("\nGenerating k3d plot...")
        qim3d.viz.vol(volume, show=False, save=str(args.destination))
        print(f"Done, plot available at <{args.destination}>")

        if not args.no_browser:
            print("Opening in default browser...")
            webbrowser.open_new_tab(args.destination)

    elif args.subcommand == "preview":
        image = DataLoader().load(args.filename)
<<<<<<< HEAD
        image_preview(image, image_width = args.resolution, axis =  args.axis, slice = args.slice, relative_intensity= args.absolute_values)

    if args.subcommand == 'convert':
        qim3d.io.convert(args.input_path, args.output_path)
        
if __name__ == '__main__':
=======
        image_preview(
            image,
            image_width=args.resolution,
            axis=args.axis,
            slice=args.slice,
            relative_intensity=args.absolute_values,
        )

    elif args.subcommand is None:
        welcome_text = (
            "\n"
            "         _          _____     __ \n"
            "  ____ _(_)___ ___ |__  /____/ / \n"
            " / __ `/ / __ `__ \ /_ </ __  /  \n"
            "/ /_/ / / / / / / /__/ / /_/ /   \n"
            "\__, /_/_/ /_/ /_/____/\__,_/    \n"
            "  /_/                            \n"
            "\n"
            "--- Welcome to qim3d command-line interface ---\n"
            "qim3d is a Python package for 3D image processing and visualization.\n"
            "For more information, please visit: https://platform.qim.dk/qim3d/\n"
            f"Current version of qim3d: {version}\n"
            " \n"
            "The qim3d command-line interface provides the following subcommands:\n"
            "- gui: Graphical User Interfaces\n"
            "- viz: Volumetric visualizations of volumes\n"
            "- preview: Preview of an volume directly in the terminal\n"
            " \n"
            "For more information on each subcommand, type 'qim3d <subcommand> --help'.\n"
        )
        print(welcome_text)
        print("--- Help page for qim3d command-line interface shown below ---\n")
        parser.print_help()
        print("\n")


if __name__ == "__main__":
>>>>>>> a05e2fe7
    main()<|MERGE_RESOLUTION|>--- conflicted
+++ resolved
@@ -135,14 +135,6 @@
 
     elif args.subcommand == "preview":
         image = DataLoader().load(args.filename)
-<<<<<<< HEAD
-        image_preview(image, image_width = args.resolution, axis =  args.axis, slice = args.slice, relative_intensity= args.absolute_values)
-
-    if args.subcommand == 'convert':
-        qim3d.io.convert(args.input_path, args.output_path)
-        
-if __name__ == '__main__':
-=======
         image_preview(
             image,
             image_width=args.resolution,
@@ -178,7 +170,9 @@
         parser.print_help()
         print("\n")
 
+    elif args.subcommand == 'convert':
+        qim3d.io.convert(args.input_path, args.output_path)
+
 
 if __name__ == "__main__":
->>>>>>> a05e2fe7
     main()