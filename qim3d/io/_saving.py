"""
Provides functionality for saving data from various file formats.


Example:
    ```python
    import qim3d

    # Generate synthetic blob
    synthetic_blob = qim3d.generate.noise_object(noise_scale = 0.015)

    qim3d.io.save("fly.tif", synthetic_blob)
    ```

    Volumes can also be saved with one file per slice:
    ```python
    import qim3d

    # Generate synthetic blob
    synthetic_blob = qim3d.generate.noise_object(noise_scale = 0.015)

    qim3d.io.save("slices", synthetic_blob, basename="fly-slices", sliced_dim=0)
    ```

"""

import datetime
import os

import dask.array as da
import h5py
import nibabel as nib
import numpy as np
import PIL
import tifffile
import trimesh
import zarr
from pydicom.dataset import FileDataset, FileMetaDataset
from pydicom.uid import UID
<<<<<<< HEAD
import trimesh
from pygel3d import hmesh
=======

>>>>>>> 3553c935
from qim3d.utils import log
from qim3d.utils._misc import stringify_path


class DataSaver:

    """
    Utility class for saving data to different file formats.

    Attributes
        replace (bool): Specifies if an existing file with identical path is replaced.
        compression (bool): Specifies if the file is saved with Deflate compression (lossless).
        basename (str): Specifies the basename for a TIFF stack saved as several files
            (only relevant for TIFF stacks).
        sliced_dim (int): Specifies the dimension that is sliced in case a TIFF stack is saved
            as several files (only relevant for TIFF stacks)

    Methods
        save_tiff(path,data): Save data to a TIFF file to the given path.
        load(path,data): Save data to the given path.

    """

    def __init__(self, **kwargs):
        """
        Initializes a new instance of the DataSaver class.

        Args:
            replace (bool, optional): Specifies if an existing file with identical path should be replaced.
                Default is False.
            compression (bool, optional): Specifies if the file should be saved with Deflate compression.
                Default is False.
            basename (str, optional): Specifies the basename for a TIFF stack saved as several files
                (only relevant for TIFF stacks). Default is None
            sliced_dim (int, optional): Specifies the dimension that is sliced in case a TIFF stack is saved
                as several files (only relevant for TIFF stacks). Default is 0, i.e., the first dimension.

        """
        self.replace = kwargs.get('replace', False)
        self.compression = kwargs.get('compression', False)
        self.basename = kwargs.get('basename', None)
        self.sliced_dim = kwargs.get('sliced_dim', 0)
        self.chunk_shape = kwargs.get('chunk_shape', 'auto')

    def save_tiff(self, path: str | os.PathLike, data: np.ndarray):
        """
        Save data to a TIFF file to the given path.

        Args:
            path (str): The path to save file to
            data (numpy.ndarray): The data to be saved

        """
        tifffile.imwrite(path, data, compression=self.compression)

    def save_tiff_stack(self, path: str | os.PathLike, data: np.ndarray):
        """
        Save data as a TIFF stack containing slices in separate files to the given path.
        The slices will be named according to the basename plus a suffix with a zero-filled
        value corresponding to the slice number

        Args:
            path (str): The directory to save files to
            data (numpy.ndarray): The data to be saved

        """
        extension = '.tif'

        if data.ndim <= 2:
            path = os.path.join(path, self.basename, '.tif')
            self.save_tiff(path, data)
        else:
            # get number of total slices
            no_slices = data.shape[self.sliced_dim]
            # Get number of zero-fill values as the number of digits in the total number of slices
            zfill_val = len(str(no_slices))

            # Create index list
            idx = [slice(None)] * data.ndim

            # Iterate through each slice and save
            for i in range(no_slices):
                idx[self.sliced_dim] = i
                sliced = data[tuple(idx)]
                filename = self.basename + str(i).zfill(zfill_val) + extension
                filepath = os.path.join(path, filename)
                self.save_tiff(filepath, sliced)

            pattern_string = (
                filepath[: -(len(extension) + zfill_val)] + '-' * zfill_val + extension
            )

            log.info(
                f"Total of {no_slices} files saved following the pattern '{pattern_string}'"
            )

    def save_nifti(self, path: str | os.PathLike, data: np.ndarray):
        """
        Save data to a NIfTI file to the given path.

        Args:
            path (str): The path to save file to
            data (numpy.ndarray): The data to be saved

        """

        # Create header
        header = nib.Nifti1Header()
        header.set_data_dtype(data.dtype)

        # Create NIfTI image object
        img = nib.Nifti1Image(data, np.eye(4), header)

        # nib does automatically compress if filetype ends with .gz
        if self.compression and not path.endswith('.gz'):
            path += '.gz'
            log.warning("File extension '.gz' is added since compression is enabled.")

        if not self.compression and path.endswith('.gz'):
            path = path[:-3]
            log.warning(
                "File extension '.gz' is ignored since compression is disabled."
            )

        # Save image
        nib.save(img, path)

    def save_vol(self, path: str | os.PathLike, data: np.ndarray):
        """
        Save data to a VOL file to the given path.

        Args:
            path (str): The path to save file to
            data (numpy.ndarray): The data to be saved

        """
        # No support for compression yet
        if self.compression:
            raise NotImplementedError(
                'Saving compressed .vol files is not yet supported'
            )

        # Create custom .vgi metadata file
        metadata = ''
        metadata += '{volume1}\n'  # .vgi organization
        metadata += '[file1]\n'  # .vgi organization
        metadata += f'Size = {data.shape[1]} {data.shape[2]} {data.shape[0]}\n'  # Swap axes to match .vol format
        metadata += f'Datatype = {str(data.dtype)}\n'  # Get datatype as string
        metadata += 'Name = {}.vol\n'.format(
            path.rsplit('/', 1)[-1][:-4]
        )  # Get filename without extension

        # Save metadata
        with open(path[:-4] + '.vgi', 'w') as f:
            f.write(metadata)

        # Save data using numpy in binary format
        data.tofile(path[:-4] + '.vol')

    def save_h5(self, path, data):
        """
        Save data to a HDF5 file to the given path.

        Args:
            path (str): The path to save file to
            data (numpy.ndarray): The data to be saved

        """

        with h5py.File(path, 'w') as f:
            f.create_dataset(
                'dataset', data=data, compression='gzip' if self.compression else None
            )

    def save_dicom(self, path: str | os.PathLike, data: np.ndarray):
        """
        Save data to a DICOM file to the given path.

        Args:
            path (str): The path to save file to
            data (numpy.ndarray): The data to be saved

        """
        import pydicom

        # based on https://pydicom.github.io/pydicom/stable/auto_examples/input_output/plot_write_dicom.html

        # Populate required values for file meta information
        file_meta = FileMetaDataset()
        file_meta.MediaStorageSOPClassUID = UID('1.2.840.10008.5.1.4.1.1.2')
        file_meta.MediaStorageSOPInstanceUID = UID('1.2.3')
        file_meta.ImplementationClassUID = UID('1.2.3.4')

        # Create the FileDataset instance (initially no data elements, but file_meta
        # supplied)
        ds = FileDataset(path, {}, file_meta=file_meta, preamble=b'\0' * 128)

        ds.PatientName = 'Test^Firstname'
        ds.PatientID = '123456'
        ds.StudyInstanceUID = '1.2.3.4.5'
        ds.SamplesPerPixel = 1
        ds.PixelRepresentation = 0
        ds.BitsStored = 16
        ds.BitsAllocated = 16
        ds.PhotometricInterpretation = 'MONOCHROME2'
        ds.Rows = data.shape[1]
        ds.Columns = data.shape[2]
        ds.NumberOfFrames = data.shape[0]
        # Set the transfer syntax
        ds.is_little_endian = True
        ds.is_implicit_VR = True

        # Set creation date/time
        dt = datetime.datetime.now()
        ds.ContentDate = dt.strftime('%Y%m%d')
        timeStr = dt.strftime('%H%M%S.%f')  # long format with micro seconds
        ds.ContentTime = timeStr
        # Needs to be here because of bug in pydicom
        ds.file_meta.TransferSyntaxUID = pydicom.uid.ImplicitVRLittleEndian

        # Reshape the data into a 1D array and convert to uint16
        data_1d = data.ravel().astype(np.uint16)
        # Convert the data to bytes
        data_bytes = data_1d.tobytes()
        # Add the data to the DICOM file
        ds.PixelData = data_bytes

        ds.save_as(path)

    def save_to_zarr(self, path: str | os.PathLike, data: da.core.Array):
        """
        Saves a Dask array to a Zarr array on disk.

        Args:
            path (str): The path to the Zarr array on disk.
            data (dask.array.core.Array): The Dask array to be saved to disk.

        Returns:
            zarr.core.Array: The Zarr array saved on disk.

        """

        if isinstance(data, da.Array):
            # If the data is a Dask array, save using dask
            if self.chunk_shape:
                log.info('Rechunking data to shape %s', self.chunk_shape)
                data = data.rechunk(self.chunk_shape)
            log.info('Saving Dask array to Zarr array on disk')
            da.to_zarr(data, path, overwrite=self.replace)

        else:
            zarr_array = zarr.open(
                path,
                mode='w',
                shape=data.shape,
                chunks=self.chunk_shape,
                dtype=data.dtype,
            )
            zarr_array[:] = data

    def save_PIL(self, path: str | os.PathLike, data: np.ndarray):
        """
        Save data to a PIL file to the given path.

        Args:
            path (str): The path to save file to
            data (numpy.ndarray): The data to be saved

        """
        # No support for compression yet
        if self.compression and path.endswith('.png'):
            raise NotImplementedError('png does not support compression')
        elif not self.compression and path.endswith(('.jpeg', '.jpg')):
            raise NotImplementedError('jpeg does not support no compression')

        # Convert to PIL image
        img = PIL.Image.fromarray(data)

        # Save image
        img.save(path)

    def save(self, path: str | os.PathLike, data: np.ndarray):
        """
        Save data to the given path.

        Args:
            path (str): The path to save file to
            data (numpy.ndarray): The data to be saved

        Raises:
            ValueError: If the provided path is an existing directory and self.basename is not provided
            ValueError: If the file format is not supported.
            ValueError: If the provided path does not exist and self.basename is not provided
            ValueError: If a file extension is not provided.
            ValueError: if a file with the specified path already exists and replace=False.

        """

        path = stringify_path(path)
        isdir = os.path.isdir(path)
        _, ext = os.path.splitext(path)

        # If path is an existing directory
        if isdir:
            # Check if this is a Zarr directory
            if '.zarr' in path:
                if self.replace:
                    return self.save_to_zarr(path, data)
                if not self.replace:
                    raise ValueError(
                        "A Zarr directory with the provided path already exists. To replace it set 'replace=True'"
                    )
            # If basename is provided, user wants to save as tiff stack
            if self.basename:
                # Save as tiff stack
                return self.save_tiff_stack(path, data)
            # If basename is not provided
            else:
                raise ValueError(
                    f"To save a stack as several TIFF files to the directory '{path}', please provide the keyword argument 'basename'. "
                    + 'Otherwise, to save a single file, please provide a full path with a filename and valid extension.'
                )

        # If path is not an existing directory
        else:
            # If there is no file extension in path and basename is provided
            if not ext and self.basename:
                # Make directory and save as tiff stack
                os.mkdir(path)
                log.info("Created directory '%s'!", path)
                return self.save_tiff_stack(path, data)

            # Check if a parent directory exists
            parentdir = os.path.dirname(path) or '.'
            if os.path.isdir(parentdir):
                # If there is a file extension in the path
                if ext:
                    # If there is a basename
                    if self.basename:
                        # It will be unused and the user is informed accordingly
                        log.info("'basename' argument is unused")
                    # Check if a file with the given path already exists
                    if os.path.isfile(path) and not self.replace:
                        raise ValueError(
                            "A file with the provided path already exists. To replace it set 'replace=True'"
                        )

                    if path.endswith(('.tif', '.tiff')):
                        return self.save_tiff(path, data)
                    elif path.endswith(('.nii', 'nii.gz')):
                        return self.save_nifti(path, data)
                    elif path.endswith(('TXRM', 'XRM', 'TXM')):
                        raise NotImplementedError(
                            'Saving TXRM files is not yet supported'
                        )
                    elif path.endswith('.h5'):
                        return self.save_h5(path, data)
                    elif path.endswith(('.vol', '.vgi')):
                        return self.save_vol(path, data)
                    elif path.endswith(('.dcm', '.DCM')):
                        return self.save_dicom(path, data)
                    elif path.endswith('.zarr'):
                        return self.save_to_zarr(path, data)
                    elif path.endswith(('.jpeg', '.jpg', '.png')):
                        return self.save_PIL(path, data)
                    else:
                        raise ValueError('Unsupported file format')
                # If there is no file extension in the path
                else:
                    raise ValueError(
                        'Please provide a file extension if you want to save as a single file.'
                        + ' Otherwise, please provide a basename to save as a TIFF stack'
                    )
            else:
                raise ValueError(
                    f"The directory '{parentdir}' does not exist.\n"
                    + 'Please provide a valid directory or specify a basename if you want to save a tiff stack as several files to a folder that does not yet exist'
                )


def save(
    path: str | os.PathLike,
    data: np.ndarray,
    replace: bool = False,
    compression: bool = False,
    basename: bool = None,
    sliced_dim: int = 0,
    chunk_shape: str = 'auto',
    **kwargs,
) -> None:
    """
    Save data to a specified file path.

    Args:
        path (str or os.PathLike): The path to save file to. File format is chosen based on the extension.
            Supported extensions are: <em>'.tif', '.tiff', '.nii', '.nii.gz', '.h5', '.vol', '.vgi', '.dcm', '.DCM', '.zarr', '.jpeg', '.jpg', '.png'</em>
        data (numpy.ndarray): The data to be saved
        replace (bool, optional): Specifies if an existing file with identical path should be replaced.
            Default is False.
        compression (bool, optional): Specifies if the file should be saved with Deflate compression (lossless).
            Default is False.
        basename (str, optional): Specifies the basename for a TIFF stack saved as several files
            (only relevant for TIFF stacks). Default is None
        sliced_dim (int, optional): Specifies the dimension that is sliced in case a TIFF stack is saved
            as several files (only relevant for TIFF stacks). Default is 0, i.e., the first dimension.
        **kwargs (Any): Additional keyword arguments to be passed to the DataSaver constructor

    Raises:
        ValueError: If the provided path is an existing directory and self.basename is not provided <strong>OR</strong>
            If the file format is not supported <strong>OR</strong>
            If the provided path does not exist and self.basename is not provided <strong>OR</strong>
            If a file extension is not provided <strong>OR</strong>
            if a file with the specified path already exists and replace=False.

    Example:
        ```python
        import qim3d

        # Generate synthetic blob
        vol = qim3d.generate.noise_object(noise_scale = 0.015)

        qim3d.io.save("blob.tif", vol, replace=True)
        ```

        Volumes can also be saved with one file per slice:
        ```python
        import qim3d

        # Generate synthetic blob
        vol = qim3d.generate.noise_object(noise_scale = 0.015)

        qim3d.io.save("slices", vol, basename="blob-slices", sliced_dim=0)
        ```

    """

    DataSaver(
        replace=replace,
        compression=compression,
        basename=basename,
        sliced_dim=sliced_dim,
        chunk_shape=chunk_shape,
        **kwargs,
    ).save(path, data)


<<<<<<< HEAD
# def save_mesh(
#         filename: str, 
#         mesh: trimesh.Trimesh
#         ) -> None:
#     """
#     Save a trimesh object to an .obj file.

#     Args:
#         filename (str or os.PathLike): The name of the file to save the mesh.
#         mesh (trimesh.Trimesh): A trimesh.Trimesh object representing the mesh.

#     Example:
#         ```python
#         import qim3d

#         vol = qim3d.generate.noise_object(base_shape=(32, 32, 32),
#                                   final_shape=(32, 32, 32),
#                                   noise_scale=0.05,
#                                   order=1,
#                                   gamma=1.0,
#                                   max_value=255,
#                                   threshold=0.5)
#         mesh = qim3d.mesh.from_volume(vol)
#         qim3d.io.save_mesh("mesh.obj", mesh)
#         ```
#     """
#     # Export the mesh to the specified filename
#     mesh.export(filename)
    
def save_mesh(filename: str, mesh: hmesh.Manifold) -> None:
=======
def save_mesh(filename: str, mesh: trimesh.Trimesh) -> None:
>>>>>>> 3553c935
    """
    Save a mesh object to a specific file.
    This function is based on the [PyGEL3D library's saving function implementation](https://www2.compute.dtu.dk/projects/GEL/PyGEL/pygel3d/hmesh.html#save).


    Args:
        filename (str or os.PathLike): The path to save file to. File format is chosen based on the extension. Supported extensions are: '.x3d', '.obj', '.off'.
        mesh (pygel3d.hmesh.Manifold): A hmesh.Manifold object representing the mesh.

    Example:
        ```python
        import qim3d

        synthetic_blob = qim3d.generate.noise_object(noise_scale = 0.015)
        mesh = qim3d.mesh.from_volume(synthetic_blob)
        qim3d.io.save_mesh("mesh.obj", mesh) 
        ```

    """
    # Export the mesh to the specified filename
    hmesh.save(filename, mesh)<|MERGE_RESOLUTION|>--- conflicted
+++ resolved
@@ -37,12 +37,8 @@
 import zarr
 from pydicom.dataset import FileDataset, FileMetaDataset
 from pydicom.uid import UID
-<<<<<<< HEAD
 import trimesh
 from pygel3d import hmesh
-=======
-
->>>>>>> 3553c935
 from qim3d.utils import log
 from qim3d.utils._misc import stringify_path
 
@@ -489,7 +485,6 @@
     ).save(path, data)
 
 
-<<<<<<< HEAD
 # def save_mesh(
 #         filename: str, 
 #         mesh: trimesh.Trimesh
@@ -520,9 +515,6 @@
 #     mesh.export(filename)
     
 def save_mesh(filename: str, mesh: hmesh.Manifold) -> None:
-=======
-def save_mesh(filename: str, mesh: trimesh.Trimesh) -> None:
->>>>>>> 3553c935
     """
     Save a mesh object to a specific file.
     This function is based on the [PyGEL3D library's saving function implementation](https://www2.compute.dtu.dk/projects/GEL/PyGEL/pygel3d/hmesh.html#save).
