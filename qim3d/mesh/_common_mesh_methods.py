from typing import Any, Tuple

import numpy as np
<<<<<<< HEAD
from skimage import measure, filters
from pygel3d import hmesh
from typing import Tuple, Any
=======
import trimesh
from skimage import filters, measure

>>>>>>> 3553c935
from qim3d.utils._logger import log


def from_volume(
    volume: np.ndarray,
    **kwargs: any
) -> hmesh.Manifold:
    """ Convert a 3D numpy array to a mesh object using the [volumetric_isocontour](https://www2.compute.dtu.dk/projects/GEL/PyGEL/pygel3d/hmesh.html#volumetric_isocontour) function from Pygel3D.

    Args:
        volume (np.ndarray): A 3D numpy array representing a volume.
        **kwargs: Additional arguments to pass to the Pygel3D volumetric_isocontour function.

    Raises:
        ValueError: If the input volume is not a 3D numpy array or if the input volume is empty.

    Returns:
        hmesh.Manifold: A Pygel3D mesh object representing the input volume.

    Example:
        Convert a 3D numpy array to a Pygel3D mesh object:
        ```python
        import qim3d

        # Generate a 3D blob
        synthetic_blob = qim3d.generate.noise_object(noise_scale = 0.015)

        # Convert the 3D numpy array to a Pygel3D mesh object
        mesh = qim3d.mesh.from_volume(synthetic_blob)
        ```
<<<<<<< HEAD
=======
        <iframe src="https://platform.qim.dk/k3d/mesh_visualization.html" width="100%" height="500" frameborder="0"></iframe>

>>>>>>> 3553c935
    """
    
    if volume.ndim != 3:
<<<<<<< HEAD
        raise ValueError("The input volume must be a 3D numpy array.")
    
    if volume.size == 0:
        raise ValueError("The input volume must not be empty.")

    mesh = hmesh.volumetric_isocontour(volume, **kwargs)
=======
        raise ValueError('The input volume must be a 3D numpy array.')

    # Compute the threshold level if not provided
    if level is None:
        level = filters.threshold_otsu(volume)
        log.info(f"Computed level using Otsu's method: {level}")

    # Apply padding to the volume
    if padding is not None:
        pad_z, pad_y, pad_x = padding
        padding_value = np.min(volume)
        volume = np.pad(
            volume,
            ((pad_z, pad_z), (pad_y, pad_y), (pad_x, pad_x)),
            mode='constant',
            constant_values=padding_value,
        )
        log.info(f'Padded volume with {padding} to shape: {volume.shape}')

    # Call skimage.measure.marching_cubes with user-provided kwargs
    verts, faces, normals, values = measure.marching_cubes(
        volume,
        level=level,
        step_size=step_size,
        allow_degenerate=allow_degenerate,
        **kwargs,
    )

    # Create the Trimesh object
    mesh = trimesh.Trimesh(vertices=verts, faces=faces)

    # Fix face orientation to ensure normals point outwards
    trimesh.repair.fix_inversion(mesh, multibody=True)

>>>>>>> 3553c935
    return mesh<|MERGE_RESOLUTION|>--- conflicted
+++ resolved
@@ -1,15 +1,9 @@
 from typing import Any, Tuple
 
 import numpy as np
-<<<<<<< HEAD
 from skimage import measure, filters
 from pygel3d import hmesh
 from typing import Tuple, Any
-=======
-import trimesh
-from skimage import filters, measure
-
->>>>>>> 3553c935
 from qim3d.utils._logger import log
 
 
@@ -40,55 +34,13 @@
         # Convert the 3D numpy array to a Pygel3D mesh object
         mesh = qim3d.mesh.from_volume(synthetic_blob)
         ```
-<<<<<<< HEAD
-=======
-        <iframe src="https://platform.qim.dk/k3d/mesh_visualization.html" width="100%" height="500" frameborder="0"></iframe>
-
->>>>>>> 3553c935
     """
     
     if volume.ndim != 3:
-<<<<<<< HEAD
         raise ValueError("The input volume must be a 3D numpy array.")
     
     if volume.size == 0:
         raise ValueError("The input volume must not be empty.")
 
     mesh = hmesh.volumetric_isocontour(volume, **kwargs)
-=======
-        raise ValueError('The input volume must be a 3D numpy array.')
-
-    # Compute the threshold level if not provided
-    if level is None:
-        level = filters.threshold_otsu(volume)
-        log.info(f"Computed level using Otsu's method: {level}")
-
-    # Apply padding to the volume
-    if padding is not None:
-        pad_z, pad_y, pad_x = padding
-        padding_value = np.min(volume)
-        volume = np.pad(
-            volume,
-            ((pad_z, pad_z), (pad_y, pad_y), (pad_x, pad_x)),
-            mode='constant',
-            constant_values=padding_value,
-        )
-        log.info(f'Padded volume with {padding} to shape: {volume.shape}')
-
-    # Call skimage.measure.marching_cubes with user-provided kwargs
-    verts, faces, normals, values = measure.marching_cubes(
-        volume,
-        level=level,
-        step_size=step_size,
-        allow_degenerate=allow_degenerate,
-        **kwargs,
-    )
-
-    # Create the Trimesh object
-    mesh = trimesh.Trimesh(vertices=verts, faces=faces)
-
-    # Fix face orientation to ensure normals point outwards
-    trimesh.repair.fix_inversion(mesh, multibody=True)
-
->>>>>>> 3553c935
     return mesh