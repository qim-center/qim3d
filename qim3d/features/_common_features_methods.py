--- conflicted
+++ resolved
@@ -1,21 +1,10 @@
 import numpy as np
-<<<<<<< HEAD
 import qim3d
 from qim3d.utils._logger import log
 import qim3d
 from pygel3d import hmesh
 
 def volume(obj: np.ndarray|hmesh.Manifold) -> float:
-=======
-import trimesh
-
-import qim3d
-import qim3d.processing
-from qim3d.utils._logger import log
-
-
-def volume(obj: np.ndarray | trimesh.Trimesh, **mesh_kwargs) -> float:
->>>>>>> 3553c935
     """
     Compute the volume of a 3D mesh using the Pygel3D library.
 
@@ -53,22 +42,12 @@
     """
 
     if isinstance(obj, np.ndarray):
-<<<<<<< HEAD
         log.info("Converting volume to mesh.")
         obj = qim3d.mesh.from_volume(obj)
-=======
-        log.info('Converting volume to mesh.')
-        obj = qim3d.mesh.from_volume(obj, **mesh_kwargs)
->>>>>>> 3553c935
 
     return hmesh.volume(obj)
 
-<<<<<<< HEAD
 def area(obj: np.ndarray|hmesh.Manifold) -> float:
-=======
-
-def area(obj: np.ndarray | trimesh.Trimesh, **mesh_kwargs) -> float:
->>>>>>> 3553c935
     """
     Compute the surface area of a 3D mesh using the Pygel3D library.
 
@@ -102,32 +81,16 @@
         area = qim3d.features.area(synthetic_blob)
         print(f'Area: {area}')
         ```
-<<<<<<< HEAD
     
-=======
-
->>>>>>> 3553c935
     """
 
     if isinstance(obj, np.ndarray):
-<<<<<<< HEAD
         log.info("Converting volume to mesh.")
         obj = qim3d.mesh.from_volume(obj)
-=======
-        log.info('Converting volume to mesh.')
-        obj = qim3d.mesh.from_volume(obj, **mesh_kwargs)
-        obj = qim3d.mesh.from_volume(obj, **mesh_kwargs)
-
-    return obj.area
->>>>>>> 3553c935
 
     return hmesh.area(obj)
 
-<<<<<<< HEAD
 def sphericity(obj: np.ndarray|hmesh.Manifold) -> float:
-=======
-def sphericity(obj: np.ndarray | trimesh.Trimesh, **mesh_kwargs) -> float:
->>>>>>> 3553c935
     """
     Compute the sphericity of a 3D mesh using the Pygel3D library.
 
@@ -162,25 +125,11 @@
         print(f'Sphericity: {sphericity}')
         ```
 
-<<<<<<< HEAD
-=======
-    !!! info "Limitations due to pixelation"
-        Sphericity is particularly sensitive to the resolution of the mesh, as it directly impacts the accuracy of surface area and volume calculations.
-        Since the mesh is generated from voxel-based 3D volume data, the discrete nature of the voxels leads to pixelation effects that reduce the precision of sphericity measurements.
-        Higher resolution meshes may mitigate these errors but often at the cost of increased computational demands.
-
->>>>>>> 3553c935
     """
 
     if isinstance(obj, np.ndarray):
-<<<<<<< HEAD
         log.info("Converting volume to mesh.")
         obj = qim3d.mesh.from_volume(obj)
-=======
-        log.info('Converting volume to mesh.')
-        obj = qim3d.mesh.from_volume(obj, **mesh_kwargs)
-        obj = qim3d.mesh.from_volume(obj, **mesh_kwargs)
->>>>>>> 3553c935
 
     volume = qim3d.features.volume(obj)
     area = qim3d.features.area(obj)
@@ -190,9 +139,5 @@
         return np.nan
 
     sphericity = (np.pi ** (1 / 3) * (6 * volume) ** (2 / 3)) / area
-<<<<<<< HEAD
     # log.info(f"Sphericity: {sphericity}")
-=======
-    log.info(f'Sphericity: {sphericity}')
->>>>>>> 3553c935
     return sphericity