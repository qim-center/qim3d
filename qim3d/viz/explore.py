--- conflicted
+++ resolved
@@ -15,12 +15,9 @@
 import numpy as np
 import zarr
 from qim3d.utils.logger import log
-<<<<<<< HEAD
 from ipywidgets import interact, IntSlider, FloatSlider, Dropdown
 from skimage.filters import threshold_otsu, threshold_isodata, threshold_li, threshold_mean, threshold_minimum, threshold_triangle, threshold_yen
-=======
 import seaborn as sns
->>>>>>> 11da9c42
 
 import qim3d
 
@@ -818,7 +815,137 @@
     # Display the VBox
     display(final_layout)
 
-<<<<<<< HEAD
+def histogram(
+    vol: np.ndarray,
+    bins: Union[int, str] = "auto",
+    slice_idx: Union[int, str] = None,
+    axis: int = 0,
+    kde: bool = True,
+    log_scale: bool = False,
+    despine: bool = True,
+    show_title: bool = True,
+    color="qim3d",
+    edgecolor=None,
+    figsize=(8, 4.5),
+    element="step",
+    return_fig=False,
+    show=True,
+    **sns_kwargs,
+):
+    """
+    Plots a histogram of voxel intensities from a 3D volume, with options to show a specific slice or the entire volume.
+    
+    Utilizes [seaborn.histplot](https://seaborn.pydata.org/generated/seaborn.histplot.html) for visualization.
+
+    Args:
+        vol (np.ndarray): A 3D NumPy array representing the volume to be visualized.
+        bins (Union[int, str], optional): Number of histogram bins or a binning strategy (e.g., "auto"). Default is "auto".
+        axis (int, optional): Axis along which to take a slice. Default is 0.
+        slice_idx (Union[int, str], optional): Specifies the slice to visualize. If an integer, it represents the slice index along the selected axis.
+                                               If "middle", the function uses the middle slice. If None, the entire volume is visualized. Default is None.
+        kde (bool, optional): Whether to overlay a kernel density estimate. Default is True.
+        log_scale (bool, optional): Whether to use a logarithmic scale on the y-axis. Default is False.
+        despine (bool, optional): If True, removes the top and right spines from the plot for cleaner appearance. Default is True.
+        show_title (bool, optional): If True, displays a title with slice information. Default is True.
+        color (str, optional): Color for the histogram bars. If "qim3d", defaults to the qim3d color. Default is "qim3d".
+        edgecolor (str, optional): Color for the edges of the histogram bars. Default is None.
+        figsize (tuple, optional): Size of the figure (width, height). Default is (8, 4.5).
+        element (str, optional): Type of histogram to draw ('bars', 'step', or 'poly'). Default is "step".
+        return_fig (bool, optional): If True, returns the figure object instead of showing it directly. Default is False.
+        show (bool, optional): If True, displays the plot. If False, suppresses display. Default is True.
+        **sns_kwargs: Additional keyword arguments for `seaborn.histplot`.
+
+    Returns:
+        Optional[matplotlib.figure.Figure]: If `return_fig` is True, returns the generated figure object. Otherwise, returns None.
+
+    Raises:
+        ValueError: If `axis` is not a valid axis index (0, 1, or 2).
+        ValueError: If `slice_idx` is an integer and is out of range for the specified axis.
+
+    Example:
+        ```python
+        import qim3d
+
+        vol = qim3d.examples.bone_128x128x128
+        qim3d.viz.histogram(vol)
+        ```
+        ![viz histogram](assets/screenshots/viz-histogram-vol.png)
+
+        ```python
+        import qim3d
+
+        vol = qim3d.examples.bone_128x128x128
+        qim3d.viz.histogram(vol, bins=32, slice_idx="middle", axis=1, kde=False, log_scale=True)
+        ```
+        ![viz histogram](assets/screenshots/viz-histogram-slice.png)
+    """
+
+    if not (0 <= axis < vol.ndim):
+        raise ValueError(f"Axis must be an integer between 0 and {vol.ndim - 1}.")
+
+    if slice_idx == "middle":
+        slice_idx = vol.shape[axis] // 2
+
+    if slice_idx:
+        if 0 <= slice_idx < vol.shape[axis]:
+            img_slice = np.take(vol, indices=slice_idx, axis=axis)
+            data = img_slice.ravel()
+            title = f"Intensity histogram of slice #{slice_idx} {img_slice.shape} along axis {axis}"
+        else:
+            raise ValueError(
+                f"Slice index out of range. Must be between 0 and {vol.shape[axis] - 1}."
+            )
+    else:
+        data = vol.ravel()
+        title = f"Intensity histogram for whole volume {vol.shape}"
+
+    fig, ax = plt.subplots(figsize=figsize)
+
+    if log_scale:
+        plt.yscale("log")
+
+    if color == "qim3d":
+        color = qim3d.viz.colormaps.qim(1.0)
+
+    sns.histplot(
+        data,
+        bins=bins,
+        kde=kde,
+        color=color,
+        element=element,
+        edgecolor=edgecolor,
+        **sns_kwargs,
+    )
+
+    if despine:
+        sns.despine(
+            fig=None,
+            ax=None,
+            top=True,
+            right=True,
+            left=False,
+            bottom=False,
+            offset={"left": 0, "bottom": 18},
+            trim=True,
+        )
+
+    plt.xlabel("Voxel Intensity")
+    plt.ylabel("Frequency")
+
+    if show_title:
+        plt.title(title, fontsize=10)
+
+    # Handle show and return
+    if show:
+        plt.show()
+    else:
+        plt.close(fig)
+
+    if return_fig:
+        return fig
+
+
+
 def threshold(
         volume: np.ndarray,
         cmap_image: str = 'viridis',
@@ -862,61 +989,10 @@
             The threshold slider will display the computed value and will be disabled 
             in this mode.
 
-=======
-
-def histogram(
-    vol: np.ndarray,
-    bins: Union[int, str] = "auto",
-    slice_idx: Union[int, str] = None,
-    axis: int = 0,
-    kde: bool = True,
-    log_scale: bool = False,
-    despine: bool = True,
-    show_title: bool = True,
-    color="qim3d",
-    edgecolor=None,
-    figsize=(8, 4.5),
-    element="step",
-    return_fig=False,
-    show=True,
-    **sns_kwargs,
-):
-    """
-    Plots a histogram of voxel intensities from a 3D volume, with options to show a specific slice or the entire volume.
-    
-    Utilizes [seaborn.histplot](https://seaborn.pydata.org/generated/seaborn.histplot.html) for visualization.
-
-    Args:
-        vol (np.ndarray): A 3D NumPy array representing the volume to be visualized.
-        bins (Union[int, str], optional): Number of histogram bins or a binning strategy (e.g., "auto"). Default is "auto".
-        axis (int, optional): Axis along which to take a slice. Default is 0.
-        slice_idx (Union[int, str], optional): Specifies the slice to visualize. If an integer, it represents the slice index along the selected axis.
-                                               If "middle", the function uses the middle slice. If None, the entire volume is visualized. Default is None.
-        kde (bool, optional): Whether to overlay a kernel density estimate. Default is True.
-        log_scale (bool, optional): Whether to use a logarithmic scale on the y-axis. Default is False.
-        despine (bool, optional): If True, removes the top and right spines from the plot for cleaner appearance. Default is True.
-        show_title (bool, optional): If True, displays a title with slice information. Default is True.
-        color (str, optional): Color for the histogram bars. If "qim3d", defaults to the qim3d color. Default is "qim3d".
-        edgecolor (str, optional): Color for the edges of the histogram bars. Default is None.
-        figsize (tuple, optional): Size of the figure (width, height). Default is (8, 4.5).
-        element (str, optional): Type of histogram to draw ('bars', 'step', or 'poly'). Default is "step".
-        return_fig (bool, optional): If True, returns the figure object instead of showing it directly. Default is False.
-        show (bool, optional): If True, displays the plot. If False, suppresses display. Default is True.
-        **sns_kwargs: Additional keyword arguments for `seaborn.histplot`.
-
-    Returns:
-        Optional[matplotlib.figure.Figure]: If `return_fig` is True, returns the generated figure object. Otherwise, returns None.
-
-    Raises:
-        ValueError: If `axis` is not a valid axis index (0, 1, or 2).
-        ValueError: If `slice_idx` is an integer and is out of range for the specified axis.
->>>>>>> 11da9c42
-
-    Example:
+
         ```python
         import qim3d
 
-<<<<<<< HEAD
         # Load a sample volume
         vol = qim3d.examples.bone_128x128x128
 
@@ -1039,82 +1115,5 @@
 
 
     return slicer_obj
-=======
-        vol = qim3d.examples.bone_128x128x128
-        qim3d.viz.histogram(vol)
-        ```
-        ![viz histogram](assets/screenshots/viz-histogram-vol.png)
-
-        ```python
-        import qim3d
-
-        vol = qim3d.examples.bone_128x128x128
-        qim3d.viz.histogram(vol, bins=32, slice_idx="middle", axis=1, kde=False, log_scale=True)
-        ```
-        ![viz histogram](assets/screenshots/viz-histogram-slice.png)
-    """
-
-    if not (0 <= axis < vol.ndim):
-        raise ValueError(f"Axis must be an integer between 0 and {vol.ndim - 1}.")
-
-    if slice_idx == "middle":
-        slice_idx = vol.shape[axis] // 2
-
-    if slice_idx:
-        if 0 <= slice_idx < vol.shape[axis]:
-            img_slice = np.take(vol, indices=slice_idx, axis=axis)
-            data = img_slice.ravel()
-            title = f"Intensity histogram of slice #{slice_idx} {img_slice.shape} along axis {axis}"
-        else:
-            raise ValueError(
-                f"Slice index out of range. Must be between 0 and {vol.shape[axis] - 1}."
-            )
-    else:
-        data = vol.ravel()
-        title = f"Intensity histogram for whole volume {vol.shape}"
-
-    fig, ax = plt.subplots(figsize=figsize)
-
-    if log_scale:
-        plt.yscale("log")
-
-    if color == "qim3d":
-        color = qim3d.viz.colormaps.qim(1.0)
-
-    sns.histplot(
-        data,
-        bins=bins,
-        kde=kde,
-        color=color,
-        element=element,
-        edgecolor=edgecolor,
-        **sns_kwargs,
-    )
-
-    if despine:
-        sns.despine(
-            fig=None,
-            ax=None,
-            top=True,
-            right=True,
-            left=False,
-            bottom=False,
-            offset={"left": 0, "bottom": 18},
-            trim=True,
-        )
-
-    plt.xlabel("Voxel Intensity")
-    plt.ylabel("Frequency")
-
-    if show_title:
-        plt.title(title, fontsize=10)
-
-    # Handle show and return
-    if show:
-        plt.show()
-    else:
-        plt.close(fig)
-
-    if return_fig:
-        return fig
->>>>>>> 11da9c42
+
+        