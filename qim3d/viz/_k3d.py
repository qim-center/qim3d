"""
Volumetric visualization using K3D

!!! quote "Reference"
    Volumetric visualization uses K3D:
    [Github page](https://github.com/K3D-tools/K3D-jupyter)

"""

import matplotlib.pyplot as plt
import numpy as np
from matplotlib.colors import Colormap

from qim3d.utils._logger import log
from qim3d.utils._misc import downscale_img, scale_to_float16
from pygel3d import hmesh
from pygel3d import jupyter_display as jd
import k3d
from typing import Optional

def volumetric(
    img: np.ndarray,
    aspectmode: str = 'data',
    show: bool = True,
    save: bool = False,
    grid_visible: bool = False,
    color_map: str = 'magma',
    constant_opacity: bool = False,
    vmin: float | None = None,
    vmax: float | None = None,
    samples: int | str = 'auto',
    max_voxels: int = 512**3,
    data_type: str = 'scaled_float16',
    **kwargs,
):
    """
    Visualizes a 3D volume using volumetric rendering.

    Args:
        img (numpy.ndarray): The input 3D image data. It should be a 3D numpy array.
        aspectmode (str, optional): Determines the proportions of the scene's axes. Defaults to "data".
            If `'data'`, the axes are drawn in proportion with the axes' ranges.
            If `'cube'`, the axes are drawn as a cube, regardless of the axes' ranges.
        show (bool, optional): If True, displays the visualization inline. Defaults to True.
        save (bool or str, optional): If True, saves the visualization as an HTML file.
            If a string is provided, it's interpreted as the file path where the HTML
            file will be saved. Defaults to False.
        grid_visible (bool, optional): If True, the grid is visible in the plot. Defaults to False.
        color_map (str or matplotlib.colors.Colormap or list, optional): The color map to be used for the volume rendering. If a string is passed, it should be a matplotlib colormap name. Defaults to 'magma'.
        constant_opacity (bool): Set to True if doing an object label visualization with a corresponding color_map; otherwise, the plot may appear poorly. Defaults to False.
        vmin (float or None, optional): Together with vmax defines the data range the colormap covers. By default colormap covers the full range. Defaults to None.
        vmax (float or None, optional): Together with vmin defines the data range the colormap covers. By default colormap covers the full range. Defaults to None
        samples (int or 'auto', optional): The number of samples to be used for the volume rendering in k3d. Input 'auto' for auto selection. Defaults to 'auto'.
            Lower values will render faster but with lower quality.
        max_voxels (int, optional): Defaults to 512^3.
        data_type (str, optional): Default to 'scaled_float16'.
        **kwargs (Any): Additional keyword arguments to be passed to the `k3d.plot` function.

    Returns:
        plot (k3d.plot): If `show=False`, returns the K3D plot object.

    Raises:
        ValueError: If `aspectmode` is not `'data'` or `'cube'`.

    Tip:
        The function can be used for object label visualization using a `color_map` created with `qim3d.viz.colormaps.objects` along with setting `objects=True`. The latter ensures appropriate rendering.

    Example:
        Display a volume inline:

        ```python
        import qim3d

        vol = qim3d.examples.bone_128x128x128
        qim3d.viz.volumetric(vol)
        ```
        <iframe src="https://platform.qim.dk/k3d/fima-bone_128x128x128-20240221113459.html" width="100%" height="500" frameborder="0"></iframe>

        Save a plot to an HTML file:

        ```python
        import qim3d
        vol = qim3d.examples.bone_128x128x128
        plot = qim3d.viz.volumetric(vol, show=False, save="plot.html")
        ```

    """

    pixel_count = img.shape[0] * img.shape[1] * img.shape[2]
    # target is 60fps on m1 macbook pro, using test volume: https://data.qim.dk/pages/foam.html
    if samples == 'auto':
        y1, x1 = 256, 16777216  # 256 samples at res 256*256*256=16.777.216
        y2, x2 = 32, 134217728  # 32 samples at res 512*512*512=134.217.728

        # we fit linear function to the two points
        a = (y1 - y2) / (x1 - x2)
        b = y1 - a * x1

        samples = int(min(max(a * pixel_count + b, 64), 512))
    else:
        samples = int(samples)  # make sure it's an integer

    if aspectmode.lower() not in ['data', 'cube']:
        raise ValueError("aspectmode should be either 'data' or 'cube'")
    # check if image should be downsampled for visualization
    original_shape = img.shape
    img = downscale_img(img, max_voxels=max_voxels)

    new_shape = img.shape

    if original_shape != new_shape:
        log.warning(
            f'Downsampled image for visualization, from {original_shape} to {new_shape}'
        )

    # Scale the image to float16 if needed
    if save:
        # When saving, we need float64
        img = img.astype(np.float64)
    else:
        if data_type == 'scaled_float16':
            img = scale_to_float16(img)
        else:
            img = img.astype(data_type)

    # Set color ranges
    color_range = [np.min(img), np.max(img)]
    if vmin:
        color_range[0] = vmin
    if vmax:
        color_range[1] = vmax

    # Handle the different formats that color_map can take
    if color_map:
        if isinstance(color_map, str):
            color_map = plt.get_cmap(color_map)  # Convert to Colormap object
        if isinstance(color_map, Colormap):
            # Convert to the format of color_map required by k3d.volume
            attr_vals = np.linspace(0.0, 1.0, num=color_map.N)
            RGB_vals = color_map(np.arange(0, color_map.N))[:, :3]
            color_map = np.column_stack((attr_vals, RGB_vals)).tolist()

    # Default k3d.volume settings
    opacity_function = []
    interpolation = True
    if constant_opacity:
        # without these settings, the plot will look bad when color_map is created with qim3d.viz.colormaps.objects
        opacity_function = [0.0, float(constant_opacity), 1.0, float(constant_opacity)]
        interpolation = False

    # Create the volume plot
    plt_volume = k3d.volume(
        img,
        bounds=(
            [0, img.shape[2], 0, img.shape[1], 0, img.shape[0]]
            if aspectmode.lower() == 'data'
            else None
        ),
        color_map=color_map,
        samples=samples,
        color_range=color_range,
        opacity_function=opacity_function,
        interpolation=interpolation,
    )
    plot = k3d.plot(grid_visible=grid_visible, **kwargs)
    plot += plt_volume
    if save:
        # Save html to disk
        with open(str(save), 'w', encoding='utf-8') as fp:
            fp.write(plot.get_snapshot())

    if show:
        plot.display()
    else:
        return plot

def mesh(
    mesh,
    backend: str = "pygel3d",
    wireframe: bool = True,
    flat_shading: bool = True,
    grid_visible: bool = False,
    show: bool = True,
    save: bool = False,
    **kwargs,
)-> Optional[k3d.Plot]:
    """Visualize a 3D mesh using `pygel3d` or `k3d`.
    
    Args:
        mesh (pygel3d.hmesh.Manifold): The input mesh object.
        backend (str, optional): The visualization backend to use. 
            Choose between `pygel3d` (default) and `k3d`.
        wireframe (bool, optional): If True, displays the mesh as a wireframe.
            Works both with `pygel3d` and `k3d`. Defaults to True.
        flat_shading (bool, optional): If True, applies flat shading to the mesh.
            Works only with `k3d`. Defaults to True.
        grid_visible (bool, optional): If True, shows a grid in the visualization.
            Works only with `k3d`. Defaults to False.
        show (bool, optional): If True, displays the visualization inline.
            Works only with `k3d`. Defaults to True.
        save (bool or str, optional): If True, saves the visualization as an HTML file.
            If a string is provided, it's interpreted as the file path where the HTML
            file will be saved. Works only with `k3d`. Defaults to False.
        **kwargs (Any): Additional keyword arguments specific to the chosen backend:
            
            - `k3d.plot` kwargs: Arguments that customize the [`k3d.plot`](https://k3d-jupyter.org/reference/factory.plot.html) visualization. 
            
            - `pygel3d.display` kwargs: Arguments that customize the [`pygel3d.display`](https://www2.compute.dtu.dk/projects/GEL/PyGEL/pygel3d/jupyter_display.html#display) visualization.
    
    Returns:
        k3d.Plot or None:
        
            - If `backend="k3d"`, returns a `k3d.Plot` object.
            - If `backend="pygel3d"`, the function displays the mesh but does not return a plot object.
    
    Raises:
        ValueError: If `backend` is not `pygel3d` or `k3d`.

    Example:
        ```python
        import qim3d
        synthetic_blob = qim3d.generate.noise_object(noise_scale = 0.015)
        mesh = qim3d.mesh.from_volume(synthetic_blob)
        qim3d.viz.mesh(mesh, backend="pygel3d") # or qim3d.viz.mesh(mesh, backend="k3d")
        ```
<<<<<<< HEAD
    ![pygel3d_visualization](../../assets/screenshots/pygel3d_visualization.png)
    """
=======
        <iframe src="https://platform.qim.dk/k3d/mesh_visualization.html" width="100%" height="500" frameborder="0"></iframe>

    """
    import k3d

    # Validate the inputs
    if verts.shape[1] != 3:
        raise ValueError('Vertices array must have shape (N, 3)')
    if faces.shape[1] != 3:
        raise ValueError('Faces array must have shape (M, 3)')

    # Ensure the correct data types and memory layout
    verts = np.ascontiguousarray(
        verts.astype(np.float32)
    )  # Cast and ensure C-contiguous layout
    faces = np.ascontiguousarray(
        faces.astype(np.uint32)
    )  # Cast and ensure C-contiguous layout

    # Create the mesh plot
    plt_mesh = k3d.mesh(
        vertices=verts,
        indices=faces,
        wireframe=wireframe,
        flat_shading=flat_shading,
    )
>>>>>>> 3553c935


<<<<<<< HEAD
    if backend not in ["k3d", "pygel3d"]:
        raise ValueError("Invalid backend. Choose 'pygel3d' or 'k3d'.")
=======
    if save:
        # Save html to disk
        with open(str(save), 'w', encoding='utf-8') as fp:
            fp.write(plot.get_snapshot())
>>>>>>> 3553c935

    # Extract vertex positions and face indices
    face_indices = list(mesh.faces())
    vertices_array = np.array(mesh.positions())

    # Extract face vertex indices
    face_vertices = [
        list(mesh.circulate_face(int(fid), mode="v"))[:3] for fid in face_indices
    ]
    face_vertices = np.array(face_vertices, dtype=np.uint32)

    # Validate the mesh structure
    if vertices_array.shape[1] != 3 or face_vertices.shape[1] != 3:
        raise ValueError("Vertices must have shape (N, 3) and faces (M, 3)")

    # Separate valid kwargs for each backend
    valid_k3d_kwargs = {k: v for k, v in kwargs.items() if k not in ["smooth", "data"]}
    valid_pygel_kwargs = {k: v for k, v in kwargs.items() if k in ["smooth", "data"]}

    if backend == "k3d":
        vertices_array = np.ascontiguousarray(vertices_array.astype(np.float32))
        face_vertices = np.ascontiguousarray(face_vertices)

        mesh_plot = k3d.mesh(
            vertices=vertices_array,
            indices=face_vertices,
            wireframe=wireframe,
            flat_shading=flat_shading,
        )

        # Create plot
        plot = k3d.plot(grid_visible=grid_visible, **valid_k3d_kwargs)
        plot += mesh_plot

        if save:
            # Save html to disk
            with open(str(save), "w", encoding="utf-8") as fp:
                fp.write(plot.get_snapshot())

        if show:
            plot.display()
        else:
            return plot


    elif backend == "pygel3d":
        jd.set_export_mode(True)
        return jd.display(mesh, wireframe=wireframe, **valid_pygel_kwargs)<|MERGE_RESOLUTION|>--- conflicted
+++ resolved
@@ -223,48 +223,12 @@
         mesh = qim3d.mesh.from_volume(synthetic_blob)
         qim3d.viz.mesh(mesh, backend="pygel3d") # or qim3d.viz.mesh(mesh, backend="k3d")
         ```
-<<<<<<< HEAD
     ![pygel3d_visualization](../../assets/screenshots/pygel3d_visualization.png)
     """
-=======
-        <iframe src="https://platform.qim.dk/k3d/mesh_visualization.html" width="100%" height="500" frameborder="0"></iframe>
-
-    """
-    import k3d
-
-    # Validate the inputs
-    if verts.shape[1] != 3:
-        raise ValueError('Vertices array must have shape (N, 3)')
-    if faces.shape[1] != 3:
-        raise ValueError('Faces array must have shape (M, 3)')
-
-    # Ensure the correct data types and memory layout
-    verts = np.ascontiguousarray(
-        verts.astype(np.float32)
-    )  # Cast and ensure C-contiguous layout
-    faces = np.ascontiguousarray(
-        faces.astype(np.uint32)
-    )  # Cast and ensure C-contiguous layout
-
-    # Create the mesh plot
-    plt_mesh = k3d.mesh(
-        vertices=verts,
-        indices=faces,
-        wireframe=wireframe,
-        flat_shading=flat_shading,
-    )
->>>>>>> 3553c935
-
-
-<<<<<<< HEAD
+
+
     if backend not in ["k3d", "pygel3d"]:
         raise ValueError("Invalid backend. Choose 'pygel3d' or 'k3d'.")
-=======
-    if save:
-        # Save html to disk
-        with open(str(save), 'w', encoding='utf-8') as fp:
-            fp.write(plot.get_snapshot())
->>>>>>> 3553c935
 
     # Extract vertex positions and face indices
     face_indices = list(mesh.faces())
