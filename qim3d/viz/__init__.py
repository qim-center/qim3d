from . import colormaps
from .cc import plot_cc
from .detection import circles
from .explore import (
    interactive_fade_mask,
    orthogonal,
    slicer,
    slices,
    chunks,
<<<<<<< HEAD
    threshold,
=======
    histogram,
>>>>>>> 11da9c42
)
from .itk_vtk_viewer import itk_vtk, Installer, NotInstalledError
from .k3d import vol, mesh
from .local_thickness_ import local_thickness
from .structure_tensor import vectors
from .metrics import plot_metrics, grid_overview, grid_pred, vol_masked
from .preview import image_preview
from . import layers2d<|MERGE_RESOLUTION|>--- conflicted
+++ resolved
@@ -7,11 +7,7 @@
     slicer,
     slices,
     chunks,
-<<<<<<< HEAD
-    threshold,
-=======
     histogram,
->>>>>>> 11da9c42
 )
 from .itk_vtk_viewer import itk_vtk, Installer, NotInstalledError
 from .k3d import vol, mesh
