<<<<<<< HEAD
from . import colormaps
from .cc import plot_cc
from .detection import circles
from .explore import (
    interactive_fade_mask,
    orthogonal,
    slicer,
    slices,
)
from .k3d import vol
from .local_thickness_ import local_thickness
from .structure_tensor import vectors
from .metrics import plot_metrics, grid_overview, grid_pred, vol_masked
from .preview import image_preview
from . import layers2d
=======
from .visualizations import plot_metrics
from .img import grid_pred, grid_overview, slice_viz
from .layers2d import *
>>>>>>> 1622d378
<|MERGE_RESOLUTION|>--- conflicted
+++ resolved
@@ -1,4 +1,3 @@
-<<<<<<< HEAD
 from . import colormaps
 from .cc import plot_cc
 from .detection import circles
@@ -13,9 +12,4 @@
 from .structure_tensor import vectors
 from .metrics import plot_metrics, grid_overview, grid_pred, vol_masked
 from .preview import image_preview
-from . import layers2d
-=======
-from .visualizations import plot_metrics
-from .img import grid_pred, grid_overview, slice_viz
-from .layers2d import *
->>>>>>> 1622d378
+from . import layers2d