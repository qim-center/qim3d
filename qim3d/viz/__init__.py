from . import _layers2d, colormaps
from ._cc import plot_cc
from ._data_exploration import (
    chunks,
    fade_mask,
    histogram,
    slicer,
    slicer_orthogonal,
    slices_grid,
<<<<<<< HEAD
    chunks,
    histogram,
    line_profile
=======
>>>>>>> 14bed6a3
)
from ._detection import circles
from ._k3d import mesh, volumetric
from ._local_thickness import local_thickness
from ._metrics import grid_overview, grid_pred, plot_metrics, vol_masked
from ._preview import image_preview
from ._structure_tensor import vectors
from .itk_vtk_viewer import itk_vtk<|MERGE_RESOLUTION|>--- conflicted
+++ resolved
@@ -7,12 +7,9 @@
     slicer,
     slicer_orthogonal,
     slices_grid,
-<<<<<<< HEAD
     chunks,
     histogram,
     line_profile
-=======
->>>>>>> 14bed6a3
 )
 from ._detection import circles
 from ._k3d import mesh, volumetric
